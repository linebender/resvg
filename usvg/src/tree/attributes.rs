--- conflicted
+++ resolved
@@ -163,205 +163,6 @@
             Visibility::Visible     => "visible",
             Visibility::Hidden      => "hidden",
             Visibility::Collapse    => "collapse",
-        }.to_string()
-    }
-}
-
-
-<<<<<<< HEAD
-/// An overflow property.
-///
-/// `overflow` attribute in the SVG.
-#[allow(missing_docs)]
-#[derive(Clone, Copy, PartialEq, Debug)]
-pub enum Overflow {
-    Visible,
-    Hidden,
-    Scroll,
-    Auto,
-}
-
-impl ToString for Overflow {
-    fn to_string(&self) -> String {
-        match self {
-            Overflow::Visible   => "visible",
-            Overflow::Hidden    => "hidden",
-            Overflow::Scroll    => "scroll",
-            Overflow::Auto      => "auto",
-=======
-/// A text decoration style.
-///
-/// Defines the style of the line that should be rendered.
-#[allow(missing_docs)]
-#[derive(Clone, Default, Debug)]
-pub struct TextDecorationStyle {
-    pub fill: Option<Fill>,
-    pub stroke: Option<Stroke>,
-}
-
-
-/// A text decoration.
-#[derive(Clone, Default, Debug)]
-pub struct TextDecoration {
-    /// Draw underline using specified style.
-    ///
-    /// Should be drawn before/under text.
-    pub underline: Option<TextDecorationStyle>,
-
-    /// Draw overline using specified style.
-    ///
-    /// Should be drawn before/under text.
-    pub overline: Option<TextDecorationStyle>,
-
-    /// Draw line-through using specified style.
-    ///
-    /// Should be drawn after/over text.
-    pub line_through: Option<TextDecorationStyle>,
-}
-
-
-/// A text anchor.
-///
-/// `text-anchor` attribute in the SVG.
-#[allow(missing_docs)]
-#[derive(Clone, Copy, PartialEq, Debug)]
-pub enum TextAnchor {
-    Start,
-    Middle,
-    End,
-}
-
-enum_default!(TextAnchor, Start);
-
-impl ToString for TextAnchor {
-    fn to_string(&self) -> String {
-        match self {
-            TextAnchor::Start   => "start",
-            TextAnchor::Middle  => "middle",
-            TextAnchor::End     => "end",
-        }.to_string()
-    }
-}
-
-
-/// A font style.
-///
-/// `font-style` attribute in the SVG.
-#[allow(missing_docs)]
-#[derive(Clone, Copy, PartialEq, Debug)]
-pub enum FontStyle {
-    Normal,
-    Italic,
-    Oblique,
-}
-
-enum_default!(FontStyle, Normal);
-
-impl ToString for FontStyle {
-    fn to_string(&self) -> String {
-        match self {
-            FontStyle::Normal   => "normal",
-            FontStyle::Italic   => "italic",
-            FontStyle::Oblique  => "oblique",
-        }.to_string()
-    }
-}
-
-
-/// A font variant.
-///
-/// `font-variant` attribute in the SVG.
-#[allow(missing_docs)]
-#[derive(Clone, Copy, PartialEq, Debug)]
-pub enum FontVariant {
-    Normal,
-    SmallCaps,
-}
-
-enum_default!(FontVariant, Normal);
-
-impl ToString for FontVariant {
-    fn to_string(&self) -> String {
-        match self {
-            FontVariant::Normal     => "normal",
-            FontVariant::SmallCaps  => "small-caps",
-        }.to_string()
-    }
-}
-
-
-/// A font weight.
-///
-/// `font-weight` attribute in the SVG.
-#[allow(missing_docs)]
-#[derive(Clone, Copy, PartialEq, Debug)]
-pub enum FontWeight {
-    W100,
-    W200,
-    W300,
-    W400,
-    W500,
-    W600,
-    W700,
-    W800,
-    W900,
-}
-
-enum_default!(FontWeight, W400);
-
-impl ToString for FontWeight {
-    fn to_string(&self) -> String {
-        match self {
-            FontWeight::W100 => "100",
-            FontWeight::W200 => "200",
-            FontWeight::W300 => "300",
-            FontWeight::W400 => "400",
-            FontWeight::W500 => "500",
-            FontWeight::W600 => "600",
-            FontWeight::W700 => "700",
-            FontWeight::W800 => "800",
-            FontWeight::W900 => "900",
-        }.to_string()
-    }
-}
-
-
-/// A font stretch.
-///
-/// `font-stretch` attribute in the SVG.
-#[allow(missing_docs)]
-#[derive(Clone, Copy, PartialEq, Debug)]
-pub enum FontStretch {
-    Normal,
-    Wider,
-    Narrower,
-    UltraCondensed,
-    ExtraCondensed,
-    Condensed,
-    SemiCondensed,
-    SemiExpanded,
-    Expanded,
-    ExtraExpanded,
-    UltraExpanded,
-}
-
-enum_default!(FontStretch, Normal);
-
-impl ToString for FontStretch {
-    fn to_string(&self) -> String {
-        match self {
-            FontStretch::Normal         => "normal",
-            FontStretch::Wider          => "wider",
-            FontStretch::Narrower       => "narrower",
-            FontStretch::UltraCondensed => "ultra-condensed",
-            FontStretch::ExtraCondensed => "extra-condensed",
-            FontStretch::Condensed      => "condensed",
-            FontStretch::SemiCondensed  => "semi-condensed",
-            FontStretch::SemiExpanded   => "semi-expanded",
-            FontStretch::Expanded       => "expanded",
-            FontStretch::ExtraExpanded  => "extra-expanded",
-            FontStretch::UltraExpanded  => "ultra-expanded",
->>>>>>> 0f31ed6c
         }.to_string()
     }
 }
