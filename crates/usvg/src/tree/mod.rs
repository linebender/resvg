// Copyright 2019 the Resvg Authors
// SPDX-License-Identifier: Apache-2.0 OR MIT

pub mod filter;
mod geom;
mod text;

use std::sync::Arc;

pub use strict_num::{self, ApproxEqUlps, NonZeroPositiveF32, NormalizedF32, PositiveF32};

pub use tiny_skia_path;

pub use self::geom::*;
pub use self::text::*;

use crate::OptionLog;

/// An alias to `NormalizedF32`.
pub type Opacity = NormalizedF32;

// Must not be clone-able to preserve ID uniqueness.
#[derive(Debug)]
pub(crate) struct NonEmptyString(String);

impl NonEmptyString {
    pub(crate) fn new(string: String) -> Option<Self> {
        if string.trim().is_empty() {
            return None;
        }

        Some(NonEmptyString(string))
    }

    pub(crate) fn get(&self) -> &str {
        &self.0
    }

    pub(crate) fn take(self) -> String {
        self.0
    }
}

/// A non-zero `f32`.
///
/// Just like `f32` but immutable and guarantee to never be zero.
#[derive(Clone, Copy, Debug)]
pub struct NonZeroF32(f32);

impl NonZeroF32 {
    /// Creates a new `NonZeroF32` value.
    #[inline]
    pub fn new(n: f32) -> Option<Self> {
        if n.approx_eq_ulps(&0.0, 4) {
            None
        } else {
            Some(NonZeroF32(n))
        }
    }

    /// Returns an underlying value.
    #[inline]
    pub fn get(&self) -> f32 {
        self.0
    }
}

#[derive(Clone, Copy, PartialEq, Debug)]
pub(crate) enum Units {
    UserSpaceOnUse,
    ObjectBoundingBox,
}

// `Units` cannot have a default value, because it changes depending on an element.

/// A visibility property.
///
/// `visibility` attribute in the SVG.
#[allow(missing_docs)]
#[derive(Clone, Copy, PartialEq, Debug)]
pub(crate) enum Visibility {
    Visible,
    Hidden,
    Collapse,
}

impl Default for Visibility {
    fn default() -> Self {
        Self::Visible
    }
}

/// A shape rendering method.
///
/// `shape-rendering` attribute in the SVG.
#[derive(Clone, Copy, PartialEq, Debug)]
#[allow(missing_docs)]
pub enum ShapeRendering {
    OptimizeSpeed,
    CrispEdges,
    GeometricPrecision,
}

impl ShapeRendering {
    /// Checks if anti-aliasing should be enabled.
    pub fn use_shape_antialiasing(self) -> bool {
        match self {
            ShapeRendering::OptimizeSpeed => false,
            ShapeRendering::CrispEdges => false,
            ShapeRendering::GeometricPrecision => true,
        }
    }
}

impl Default for ShapeRendering {
    fn default() -> Self {
        Self::GeometricPrecision
    }
}

impl std::str::FromStr for ShapeRendering {
    type Err = &'static str;

    fn from_str(s: &str) -> Result<Self, Self::Err> {
        match s {
            "optimizeSpeed" => Ok(ShapeRendering::OptimizeSpeed),
            "crispEdges" => Ok(ShapeRendering::CrispEdges),
            "geometricPrecision" => Ok(ShapeRendering::GeometricPrecision),
            _ => Err("invalid"),
        }
    }
}

/// A text rendering method.
///
/// `text-rendering` attribute in the SVG.
#[allow(missing_docs)]
#[derive(Clone, Copy, PartialEq, Debug)]
pub enum TextRendering {
    OptimizeSpeed,
    OptimizeLegibility,
    GeometricPrecision,
}

impl Default for TextRendering {
    fn default() -> Self {
        Self::OptimizeLegibility
    }
}

impl std::str::FromStr for TextRendering {
    type Err = &'static str;

    fn from_str(s: &str) -> Result<Self, Self::Err> {
        match s {
            "optimizeSpeed" => Ok(TextRendering::OptimizeSpeed),
            "optimizeLegibility" => Ok(TextRendering::OptimizeLegibility),
            "geometricPrecision" => Ok(TextRendering::GeometricPrecision),
            _ => Err("invalid"),
        }
    }
}

/// An image rendering method.
///
/// `image-rendering` attribute in the SVG.
#[allow(missing_docs)]
#[derive(Clone, Copy, PartialEq, Debug)]
pub enum ImageRendering {
    OptimizeQuality,
    OptimizeSpeed,
    // The following can only appear as presentation attributes.
    Smooth,
    HighQuality,
    CrispEdges,
    Pixelated,
}

impl Default for ImageRendering {
    fn default() -> Self {
        Self::OptimizeQuality
    }
}

impl std::str::FromStr for ImageRendering {
    type Err = &'static str;

    fn from_str(s: &str) -> Result<Self, Self::Err> {
        match s {
            "optimizeQuality" => Ok(ImageRendering::OptimizeQuality),
            "optimizeSpeed" => Ok(ImageRendering::OptimizeSpeed),
            "smooth" => Ok(ImageRendering::Smooth),
            "high-quality" => Ok(ImageRendering::HighQuality),
            "crisp-edges" => Ok(ImageRendering::CrispEdges),
            "pixelated" => Ok(ImageRendering::Pixelated),
            _ => Err("invalid"),
        }
    }
}

/// A blending mode property.
///
/// `mix-blend-mode` attribute in the SVG.
#[allow(missing_docs)]
#[derive(Clone, Copy, PartialEq, Debug)]
pub enum BlendMode {
    Normal,
    Multiply,
    Screen,
    Overlay,
    Darken,
    Lighten,
    ColorDodge,
    ColorBurn,
    HardLight,
    SoftLight,
    Difference,
    Exclusion,
    Hue,
    Saturation,
    Color,
    Luminosity,
}

impl Default for BlendMode {
    fn default() -> Self {
        Self::Normal
    }
}

/// A spread method.
///
/// `spreadMethod` attribute in the SVG.
#[allow(missing_docs)]
#[derive(Clone, Copy, PartialEq, Debug)]
pub enum SpreadMethod {
    Pad,
    Reflect,
    Repeat,
}

impl Default for SpreadMethod {
    fn default() -> Self {
        Self::Pad
    }
}

/// A generic gradient.
#[derive(Debug)]
pub struct BaseGradient {
    pub(crate) id: NonEmptyString,
    pub(crate) units: Units, // used only during parsing
    pub(crate) transform: Transform,
    pub(crate) spread_method: SpreadMethod,
    pub(crate) stops: Vec<Stop>,
}

impl BaseGradient {
    /// Element's ID.
    ///
    /// Taken from the SVG itself.
    /// Used only during SVG writing. `resvg` doesn't rely on this property.
    pub fn id(&self) -> &str {
        self.id.get()
    }

    /// Gradient transform.
    ///
    /// `gradientTransform` in SVG.
    pub fn transform(&self) -> Transform {
        self.transform
    }

    /// Gradient spreading method.
    ///
    /// `spreadMethod` in SVG.
    pub fn spread_method(&self) -> SpreadMethod {
        self.spread_method
    }

    /// A list of `stop` elements.
    pub fn stops(&self) -> &[Stop] {
        &self.stops
    }
}

/// A linear gradient.
///
/// `linearGradient` element in SVG.
#[derive(Debug)]
pub struct LinearGradient {
    pub(crate) base: BaseGradient,
    pub(crate) x1: f32,
    pub(crate) y1: f32,
    pub(crate) x2: f32,
    pub(crate) y2: f32,
}

impl LinearGradient {
    /// `x1` coordinate.
    pub fn x1(&self) -> f32 {
        self.x1
    }

    /// `y1` coordinate.
    pub fn y1(&self) -> f32 {
        self.y1
    }

    /// `x2` coordinate.
    pub fn x2(&self) -> f32 {
        self.x2
    }

    /// `y2` coordinate.
    pub fn y2(&self) -> f32 {
        self.y2
    }
}

impl std::ops::Deref for LinearGradient {
    type Target = BaseGradient;

    fn deref(&self) -> &Self::Target {
        &self.base
    }
}

/// A radial gradient.
///
/// `radialGradient` element in SVG.
#[derive(Debug)]
pub struct RadialGradient {
    pub(crate) base: BaseGradient,
    pub(crate) cx: f32,
    pub(crate) cy: f32,
    pub(crate) r: PositiveF32,
    pub(crate) fx: f32,
    pub(crate) fy: f32,
}

impl RadialGradient {
    /// `cx` coordinate.
    pub fn cx(&self) -> f32 {
        self.cx
    }

    /// `cy` coordinate.
    pub fn cy(&self) -> f32 {
        self.cy
    }

    /// Gradient radius.
    pub fn r(&self) -> PositiveF32 {
        self.r
    }

    /// `fx` coordinate.
    pub fn fx(&self) -> f32 {
        self.fx
    }

    /// `fy` coordinate.
    pub fn fy(&self) -> f32 {
        self.fy
    }
}

impl std::ops::Deref for RadialGradient {
    type Target = BaseGradient;

    fn deref(&self) -> &Self::Target {
        &self.base
    }
}

/// An alias to `NormalizedF32`.
pub type StopOffset = NormalizedF32;

/// Gradient's stop element.
///
/// `stop` element in SVG.
#[derive(Clone, Copy, Debug)]
pub struct Stop {
    pub(crate) offset: StopOffset,
    pub(crate) color: Color,
    pub(crate) opacity: Opacity,
}

impl Stop {
    /// Gradient stop offset.
    ///
    /// `offset` in SVG.
    pub fn offset(&self) -> StopOffset {
        self.offset
    }

    /// Gradient stop color.
    ///
    /// `stop-color` in SVG.
    pub fn color(&self) -> Color {
        self.color
    }

    /// Gradient stop opacity.
    ///
    /// `stop-opacity` in SVG.
    pub fn opacity(&self) -> Opacity {
        self.opacity
    }
}

/// A pattern element.
///
/// `pattern` element in SVG.
#[derive(Debug)]
pub struct Pattern {
    pub(crate) id: NonEmptyString,
    pub(crate) units: Units,         // used only during parsing
    pub(crate) content_units: Units, // used only during parsing
    pub(crate) transform: Transform,
    pub(crate) rect: NonZeroRect,
    pub(crate) view_box: Option<ViewBox>,
    pub(crate) root: Group,
}

impl Pattern {
    /// Element's ID.
    ///
    /// Taken from the SVG itself.
    /// Used only during SVG writing. `resvg` doesn't rely on this property.
    pub fn id(&self) -> &str {
        self.id.get()
    }

    /// Pattern transform.
    ///
    /// `patternTransform` in SVG.
    pub fn transform(&self) -> Transform {
        self.transform
    }

    /// Pattern rectangle.
    ///
    /// `x`, `y`, `width` and `height` in SVG.
    pub fn rect(&self) -> NonZeroRect {
        self.rect
    }

    /// Pattern children.
    pub fn root(&self) -> &Group {
        &self.root
    }
}

/// An alias to `NonZeroPositiveF32`.
pub type StrokeWidth = NonZeroPositiveF32;

/// A `stroke-miterlimit` value.
///
/// Just like `f32` but immutable and guarantee to be >=1.0.
#[derive(Clone, Copy, Debug)]
pub struct StrokeMiterlimit(f32);

impl StrokeMiterlimit {
    /// Creates a new `StrokeMiterlimit` value.
    #[inline]
    pub fn new(n: f32) -> Self {
        debug_assert!(n.is_finite());
        debug_assert!(n >= 1.0);

        let n = if !(n >= 1.0) { 1.0 } else { n };

        StrokeMiterlimit(n)
    }

    /// Returns an underlying value.
    #[inline]
    pub fn get(&self) -> f32 {
        self.0
    }
}

impl Default for StrokeMiterlimit {
    #[inline]
    fn default() -> Self {
        StrokeMiterlimit::new(4.0)
    }
}

impl From<f32> for StrokeMiterlimit {
    #[inline]
    fn from(n: f32) -> Self {
        Self::new(n)
    }
}

impl PartialEq for StrokeMiterlimit {
    #[inline]
    fn eq(&self, other: &Self) -> bool {
        self.0.approx_eq_ulps(&other.0, 4)
    }
}

/// A line cap.
///
/// `stroke-linecap` attribute in the SVG.
#[allow(missing_docs)]
#[derive(Clone, Copy, PartialEq, Debug)]
pub enum LineCap {
    Butt,
    Round,
    Square,
}

impl Default for LineCap {
    fn default() -> Self {
        Self::Butt
    }
}

/// A line join.
///
/// `stroke-linejoin` attribute in the SVG.
#[allow(missing_docs)]
#[derive(Clone, Copy, PartialEq, Debug)]
pub enum LineJoin {
    Miter,
    MiterClip,
    Round,
    Bevel,
}

impl Default for LineJoin {
    fn default() -> Self {
        Self::Miter
    }
}

/// A stroke style.
#[derive(Clone, Debug)]
pub struct Stroke {
    pub(crate) paint: Paint,
    pub(crate) dasharray: Option<Vec<f32>>,
    pub(crate) dashoffset: f32,
    pub(crate) miterlimit: StrokeMiterlimit,
    pub(crate) opacity: Opacity,
    pub(crate) width: StrokeWidth,
    pub(crate) linecap: LineCap,
    pub(crate) linejoin: LineJoin,
    // Whether the current stroke needs to be resolved relative
    // to a context element.
    pub(crate) context_element: Option<ContextElement>,
}

impl Stroke {
    /// Stroke paint.
    pub fn paint(&self) -> &Paint {
        &self.paint
    }

    /// Stroke dash array.
    pub fn dasharray(&self) -> Option<&[f32]> {
        self.dasharray.as_deref()
    }

    /// Stroke dash offset.
    pub fn dashoffset(&self) -> f32 {
        self.dashoffset
    }

    /// Stroke miter limit.
    pub fn miterlimit(&self) -> StrokeMiterlimit {
        self.miterlimit
    }

    /// Stroke opacity.
    pub fn opacity(&self) -> Opacity {
        self.opacity
    }

    /// Stroke width.
    pub fn width(&self) -> StrokeWidth {
        self.width
    }

    /// Stroke linecap.
    pub fn linecap(&self) -> LineCap {
        self.linecap
    }

    /// Stroke linejoin.
    pub fn linejoin(&self) -> LineJoin {
        self.linejoin
    }

    /// Converts into a `tiny_skia_path::Stroke` type.
    pub fn to_tiny_skia(&self) -> tiny_skia_path::Stroke {
        let mut stroke = tiny_skia_path::Stroke {
            width: self.width.get(),
            miter_limit: self.miterlimit.get(),
            line_cap: match self.linecap {
                LineCap::Butt => tiny_skia_path::LineCap::Butt,
                LineCap::Round => tiny_skia_path::LineCap::Round,
                LineCap::Square => tiny_skia_path::LineCap::Square,
            },
            line_join: match self.linejoin {
                LineJoin::Miter => tiny_skia_path::LineJoin::Miter,
                LineJoin::MiterClip => tiny_skia_path::LineJoin::MiterClip,
                LineJoin::Round => tiny_skia_path::LineJoin::Round,
                LineJoin::Bevel => tiny_skia_path::LineJoin::Bevel,
            },
            // According to the spec, dash should not be accounted during
            // bbox calculation.
            dash: None,
        };

        if let Some(ref list) = self.dasharray {
            stroke.dash = tiny_skia_path::StrokeDash::new(list.clone(), self.dashoffset);
        }

        stroke
    }
}

/// A fill rule.
///
/// `fill-rule` attribute in the SVG.
#[allow(missing_docs)]
#[derive(Clone, Copy, PartialEq, Debug)]
pub enum FillRule {
    NonZero,
    EvenOdd,
}

impl Default for FillRule {
    fn default() -> Self {
        Self::NonZero
    }
}

#[derive(Clone, Copy, Debug)]
pub(crate) enum ContextElement {
    /// The current context element is a use node. Since we can get
    /// the bounding box of a use node only once we have converted
    /// all elements, we need to fix the transform and units of
    /// the stroke/fill after converting the whole tree.
    UseNode,
    /// The current context element is a path node (i.e. only applicable
    /// if we draw the marker of a path). Since we already know the bounding
    /// box of the path when rendering the markers, we can convert them directly,
    /// so we do it while parsing.
    PathNode(Transform, Option<NonZeroRect>),
}

/// A fill style.
#[derive(Clone, Debug)]
pub struct Fill {
    pub(crate) paint: Paint,
    pub(crate) opacity: Opacity,
    pub(crate) rule: FillRule,
    // Whether the current fill needs to be resolved relative
    // to a context element.
    pub(crate) context_element: Option<ContextElement>,
}

impl Fill {
    /// Fill paint.
    pub fn paint(&self) -> &Paint {
        &self.paint
    }

    /// Fill opacity.
    pub fn opacity(&self) -> Opacity {
        self.opacity
    }

    /// Fill rule.
    pub fn rule(&self) -> FillRule {
        self.rule
    }
}

impl Default for Fill {
    fn default() -> Self {
        Fill {
            paint: Paint::Color(Color::black()),
            opacity: Opacity::ONE,
            rule: FillRule::default(),
            context_element: None,
        }
    }
}

/// A 8-bit RGB color.
#[derive(Clone, Copy, PartialEq, Debug)]
#[allow(missing_docs)]
pub struct Color {
    pub red: u8,
    pub green: u8,
    pub blue: u8,
}

impl Color {
    /// Constructs a new `Color` from RGB values.
    #[inline]
    pub fn new_rgb(red: u8, green: u8, blue: u8) -> Color {
        Color { red, green, blue }
    }

    /// Constructs a new `Color` set to black.
    #[inline]
    pub fn black() -> Color {
        Color::new_rgb(0, 0, 0)
    }

    /// Constructs a new `Color` set to white.
    #[inline]
    pub fn white() -> Color {
        Color::new_rgb(255, 255, 255)
    }
}

/// A paint style.
///
/// `paint` value type in the SVG.
#[allow(missing_docs)]
#[derive(Clone, Debug)]
pub enum Paint {
    Color(Color),
    LinearGradient(Arc<LinearGradient>),
    RadialGradient(Arc<RadialGradient>),
    Pattern(Arc<Pattern>),
}

impl PartialEq for Paint {
    #[inline]
    fn eq(&self, other: &Self) -> bool {
        match (self, other) {
            (Self::Color(lc), Self::Color(rc)) => lc == rc,
            (Self::LinearGradient(ref lg1), Self::LinearGradient(ref lg2)) => Arc::ptr_eq(lg1, lg2),
            (Self::RadialGradient(ref rg1), Self::RadialGradient(ref rg2)) => Arc::ptr_eq(rg1, rg2),
            (Self::Pattern(ref p1), Self::Pattern(ref p2)) => Arc::ptr_eq(p1, p2),
            _ => false,
        }
    }
}

/// A clip-path element.
///
/// `clipPath` element in SVG.
#[derive(Debug)]
pub struct ClipPath {
    pub(crate) id: NonEmptyString,
    pub(crate) transform: Transform,
    pub(crate) clip_path: Option<Arc<ClipPath>>,
    pub(crate) root: Group,
}

impl ClipPath {
    pub(crate) fn empty(id: NonEmptyString) -> Self {
        ClipPath {
            id,
            transform: Transform::default(),
            clip_path: None,
            root: Group::empty(),
        }
    }

    /// Element's ID.
    ///
    /// Taken from the SVG itself.
    /// Used only during SVG writing. `resvg` doesn't rely on this property.
    pub fn id(&self) -> &str {
        self.id.get()
    }

    /// Clip path transform.
    ///
    /// `transform` in SVG.
    pub fn transform(&self) -> Transform {
        self.transform
    }

    /// Additional clip path.
    ///
    /// `clip-path` in SVG.
    pub fn clip_path(&self) -> Option<&ClipPath> {
        self.clip_path.as_deref()
    }

    /// Clip path children.
    pub fn root(&self) -> &Group {
        &self.root
    }
}

/// A mask type.
#[derive(Clone, Copy, PartialEq, Debug)]
pub enum MaskType {
    /// Indicates that the luminance values of the mask should be used.
    Luminance,
    /// Indicates that the alpha values of the mask should be used.
    Alpha,
}

impl Default for MaskType {
    fn default() -> Self {
        Self::Luminance
    }
}

/// A mask element.
///
/// `mask` element in SVG.
#[derive(Debug)]
pub struct Mask {
    pub(crate) id: NonEmptyString,
    pub(crate) rect: NonZeroRect,
    pub(crate) kind: MaskType,
    pub(crate) mask: Option<Arc<Mask>>,
    pub(crate) root: Group,
}

impl Mask {
    /// Element's ID.
    ///
    /// Taken from the SVG itself.
    /// Used only during SVG writing. `resvg` doesn't rely on this property.
    pub fn id(&self) -> &str {
        self.id.get()
    }

    /// Mask rectangle.
    ///
    /// `x`, `y`, `width` and `height` in SVG.
    pub fn rect(&self) -> NonZeroRect {
        self.rect
    }

    /// Mask type.
    ///
    /// `mask-type` in SVG.
    pub fn kind(&self) -> MaskType {
        self.kind
    }

    /// Additional mask.
    ///
    /// `mask` in SVG.
    pub fn mask(&self) -> Option<&Mask> {
        self.mask.as_deref()
    }

    /// Mask children.
    ///
    /// A mask can have no children, in which case the whole element should be masked out.
    pub fn root(&self) -> &Group {
        &self.root
    }
}

/// Node's kind.
#[allow(missing_docs)]
#[derive(Clone, Debug)]
pub enum Node {
    Group(Box<Group>),
    Path(Box<Path>),
    Image(Box<Image>),
    Text(Box<Text>),
}

impl Node {
    /// Returns node's ID.
    pub fn id(&self) -> &str {
        match self {
            Node::Group(ref e) => e.id.as_str(),
            Node::Path(ref e) => e.id.as_str(),
            Node::Image(ref e) => e.id.as_str(),
            Node::Text(ref e) => e.id.as_str(),
        }
    }

    /// Returns node's absolute transform.
    ///
    /// This method is cheap since absolute transforms are already resolved.
    pub fn abs_transform(&self) -> Transform {
        match self {
            Node::Group(ref group) => group.abs_transform(),
            Node::Path(ref path) => path.abs_transform(),
            Node::Image(ref image) => image.abs_transform(),
            Node::Text(ref text) => text.abs_transform(),
        }
    }

    /// Returns node's bounding box in object coordinates, if any.
    pub fn bounding_box(&self) -> Rect {
        match self {
            Node::Group(ref group) => group.bounding_box(),
            Node::Path(ref path) => path.bounding_box(),
            Node::Image(ref image) => image.bounding_box(),
            Node::Text(ref text) => text.bounding_box(),
        }
    }

    /// Returns node's bounding box in canvas coordinates, if any.
    pub fn abs_bounding_box(&self) -> Rect {
        match self {
            Node::Group(ref group) => group.abs_bounding_box(),
            Node::Path(ref path) => path.abs_bounding_box(),
            Node::Image(ref image) => image.abs_bounding_box(),
            Node::Text(ref text) => text.abs_bounding_box(),
        }
    }

    /// Returns node's bounding box, including stroke, in object coordinates, if any.
    pub fn stroke_bounding_box(&self) -> Rect {
        match self {
            Node::Group(ref group) => group.stroke_bounding_box(),
            Node::Path(ref path) => path.stroke_bounding_box(),
            // Image cannot be stroked.
            Node::Image(ref image) => image.bounding_box(),
            Node::Text(ref text) => text.stroke_bounding_box(),
        }
    }

    /// Returns node's bounding box, including stroke, in canvas coordinates, if any.
    pub fn abs_stroke_bounding_box(&self) -> Rect {
        match self {
            Node::Group(ref group) => group.abs_stroke_bounding_box(),
            Node::Path(ref path) => path.abs_stroke_bounding_box(),
            // Image cannot be stroked.
            Node::Image(ref image) => image.abs_bounding_box(),
            Node::Text(ref text) => text.abs_stroke_bounding_box(),
        }
    }

    /// Element's "layer" bounding box in canvas units, if any.
    ///
    /// For most nodes this is just `abs_bounding_box`,
    /// but for groups this is `abs_layer_bounding_box`.
    ///
    /// See [`Group::layer_bounding_box`] for details.
    pub fn abs_layer_bounding_box(&self) -> Option<NonZeroRect> {
        match self {
            Node::Group(ref group) => Some(group.abs_layer_bounding_box()),
            // Hor/ver path without stroke can return None. This is expected.
            Node::Path(ref path) => path.abs_bounding_box().to_non_zero_rect(),
            Node::Image(ref image) => image.abs_bounding_box().to_non_zero_rect(),
            Node::Text(ref text) => text.abs_bounding_box().to_non_zero_rect(),
        }
    }

    /// Calls a closure for each subroot this `Node` has.
    ///
    /// The [`Tree::root`](Tree::root) field contain only render-able SVG elements.
    /// But some elements, specifically clip paths, masks, patterns and feImage
    /// can store their own SVG subtrees.
    /// And while one can access them manually, it's pretty verbose.
    /// This methods allows looping over _all_ SVG elements present in the `Tree`.
    ///
    /// # Example
    ///
    /// ```no_run
    /// fn all_nodes(parent: &usvg::Group) {
    ///     for node in parent.children() {
    ///         // do stuff...
    ///
    ///         if let usvg::Node::Group(ref g) = node {
    ///             all_nodes(g);
    ///         }
    ///
    ///         // handle subroots as well
    ///         node.subroots(|subroot| all_nodes(subroot));
    ///     }
    /// }
    /// ```
    pub fn subroots<F: FnMut(&Group)>(&self, mut f: F) {
        match self {
            Node::Group(ref group) => group.subroots(&mut f),
            Node::Path(ref path) => path.subroots(&mut f),
            Node::Image(ref image) => image.subroots(&mut f),
            Node::Text(ref text) => text.subroots(&mut f),
        }
    }
}

/// A group container.
///
/// The preprocessor will remove all groups that don't impact rendering.
/// Those that left is just an indicator that a new canvas should be created.
///
/// `g` element in SVG.
#[derive(Clone, Debug)]
pub struct Group {
    pub(crate) id: String,
    pub(crate) transform: Transform,
    pub(crate) abs_transform: Transform,
    pub(crate) opacity: Opacity,
    pub(crate) blend_mode: BlendMode,
    pub(crate) isolate: bool,
    pub(crate) clip_path: Option<Arc<ClipPath>>,
    /// Whether the group is a context element (i.e. a use node)
    pub(crate) is_context_element: bool,
    pub(crate) mask: Option<Arc<Mask>>,
    pub(crate) filters: Vec<Arc<filter::Filter>>,
    pub(crate) bounding_box: Rect,
    pub(crate) abs_bounding_box: Rect,
    pub(crate) stroke_bounding_box: Rect,
    pub(crate) abs_stroke_bounding_box: Rect,
    pub(crate) layer_bounding_box: NonZeroRect,
    pub(crate) abs_layer_bounding_box: NonZeroRect,
    pub(crate) children: Vec<Node>,
}

impl Group {
    pub(crate) fn empty() -> Self {
        let dummy = Rect::from_xywh(0.0, 0.0, 0.0, 0.0).unwrap();
        Group {
            id: String::new(),
            transform: Transform::default(),
            abs_transform: Transform::default(),
            opacity: Opacity::ONE,
            blend_mode: BlendMode::Normal,
            isolate: false,
            clip_path: None,
            mask: None,
            filters: Vec::new(),
            is_context_element: false,
            bounding_box: dummy,
            abs_bounding_box: dummy,
            stroke_bounding_box: dummy,
            abs_stroke_bounding_box: dummy,
            layer_bounding_box: NonZeroRect::from_xywh(0.0, 0.0, 1.0, 1.0).unwrap(),
            abs_layer_bounding_box: NonZeroRect::from_xywh(0.0, 0.0, 1.0, 1.0).unwrap(),
            children: Vec::new(),
        }
    }

    /// Element's ID.
    ///
    /// Taken from the SVG itself.
    /// Isn't automatically generated.
    /// Can be empty.
    pub fn id(&self) -> &str {
        &self.id
    }

    /// Element's transform.
    ///
    /// This is a relative transform. The one that is set via the `transform` attribute in SVG.
    pub fn transform(&self) -> Transform {
        self.transform
    }

    /// Element's absolute transform.
    ///
    /// Contains all ancestors transforms including group's transform.
    ///
    /// Note that subroots, like clipPaths, masks and patterns, have their own root transform,
    /// which isn't affected by the node that references this subroot.
    pub fn abs_transform(&self) -> Transform {
        self.abs_transform
    }

    /// Group opacity.
    ///
    /// After the group is rendered we should combine
    /// it with a parent group using the specified opacity.
    pub fn opacity(&self) -> Opacity {
        self.opacity
    }

    /// Group blend mode.
    ///
    /// `mix-blend-mode` in SVG.
    pub fn blend_mode(&self) -> BlendMode {
        self.blend_mode
    }

    /// Group isolation.
    ///
    /// `isolation` in SVG.
    pub fn isolate(&self) -> bool {
        self.isolate
    }

    /// Element's clip path.
    pub fn clip_path(&self) -> Option<&ClipPath> {
        self.clip_path.as_deref()
    }

    /// Element's mask.
    pub fn mask(&self) -> Option<&Mask> {
        self.mask.as_deref()
    }

    /// Element's filters.
    pub fn filters(&self) -> &[Arc<filter::Filter>] {
        &self.filters
    }

    /// Element's object bounding box.
    ///
    /// `objectBoundingBox` in SVG terms. Meaning it doesn't affected by parent transforms.
    ///
    /// Can be set to `None` in case of an empty group.
    pub fn bounding_box(&self) -> Rect {
        self.bounding_box
    }

    /// Element's bounding box in canvas coordinates.
    ///
    /// `userSpaceOnUse` in SVG terms.
    pub fn abs_bounding_box(&self) -> Rect {
        self.abs_bounding_box
    }

    /// Element's object bounding box including stroke.
    ///
    /// Similar to `bounding_box`, but includes stroke.
    pub fn stroke_bounding_box(&self) -> Rect {
        self.stroke_bounding_box
    }

    /// Element's bounding box including stroke in user coordinates.
    ///
    /// Similar to `abs_bounding_box`, but includes stroke.
    pub fn abs_stroke_bounding_box(&self) -> Rect {
        self.abs_stroke_bounding_box
    }

    /// Element's "layer" bounding box in object units.
    ///
    /// Conceptually, this is `stroke_bounding_box` expanded and/or clipped
    /// by `filters_bounding_box`, but also including all the children.
    /// This is the bounding box `resvg` will later use to allocate layers/pixmaps
    /// during isolated groups rendering.
    ///
    /// Only groups have it, because only groups can have filters.
    /// For other nodes layer bounding box is the same as stroke bounding box.
    ///
    /// Unlike other bounding boxes, cannot have zero size.
    ///
    /// Returns 0x0x1x1 for empty groups.
    pub fn layer_bounding_box(&self) -> NonZeroRect {
        self.layer_bounding_box
    }

    /// Element's "layer" bounding box in canvas units.
    pub fn abs_layer_bounding_box(&self) -> NonZeroRect {
        self.abs_layer_bounding_box
    }

    /// Group's children.
    pub fn children(&self) -> &[Node] {
        &self.children
    }

    /// Checks if this group should be isolated during rendering.
    pub fn should_isolate(&self) -> bool {
        self.isolate
            || self.opacity != Opacity::ONE
            || self.clip_path.is_some()
            || self.mask.is_some()
            || !self.filters.is_empty()
            || self.blend_mode != BlendMode::Normal // TODO: probably not needed?
    }

    /// Returns `true` if the group has any children.
    pub fn has_children(&self) -> bool {
        !self.children.is_empty()
    }

    /// Calculates a node's filter bounding box.
    ///
    /// Filters with `objectBoundingBox` and missing or zero `bounding_box` would be ignored.
    ///
    /// Note that a filter region can act like a clipping rectangle,
    /// therefore this function can produce a bounding box smaller than `bounding_box`.
    ///
    /// Returns `None` when then group has no filters.
    ///
    /// This function is very fast, that's why we do not store this bbox as a `Group` field.
    pub fn filters_bounding_box(&self) -> Option<NonZeroRect> {
        let mut full_region = BBox::default();
        for filter in &self.filters {
            full_region = full_region.expand(filter.rect);
        }

        full_region.to_non_zero_rect()
    }

    fn subroots(&self, f: &mut dyn FnMut(&Group)) {
        if let Some(ref clip) = self.clip_path {
            f(&clip.root);

            if let Some(ref sub_clip) = clip.clip_path {
                f(&sub_clip.root);
            }
        }

        if let Some(ref mask) = self.mask {
            f(&mask.root);

            if let Some(ref sub_mask) = mask.mask {
                f(&sub_mask.root);
            }
        }

        for filter in &self.filters {
            for primitive in &filter.primitives {
                if let filter::Kind::Image(ref image) = primitive.kind {
                    f(image.root());
                }
            }
        }
    }
}

/// Representation of the [`paint-order`] property.
///
/// `usvg` will handle `markers` automatically,
/// therefore we provide only `fill` and `stroke` variants.
///
/// [`paint-order`]: https://www.w3.org/TR/SVG2/painting.html#PaintOrder
#[derive(Clone, Copy, PartialEq, Debug)]
#[allow(missing_docs)]
pub enum PaintOrder {
    FillAndStroke,
    StrokeAndFill,
}

impl Default for PaintOrder {
    fn default() -> Self {
        Self::FillAndStroke
    }
}

/// A path element.
#[derive(Clone, Debug)]
pub struct Path {
    pub(crate) id: String,
    pub(crate) visible: bool,
    pub(crate) fill: Option<Fill>,
    pub(crate) stroke: Option<Stroke>,
    pub(crate) paint_order: PaintOrder,
    pub(crate) rendering_mode: ShapeRendering,
    pub(crate) data: Arc<tiny_skia_path::Path>,
    pub(crate) abs_transform: Transform,
    pub(crate) bounding_box: Rect,
    pub(crate) abs_bounding_box: Rect,
    pub(crate) stroke_bounding_box: Rect,
    pub(crate) abs_stroke_bounding_box: Rect,
}

impl Path {
    pub(crate) fn new_simple(data: Arc<tiny_skia_path::Path>) -> Option<Self> {
        Self::new(
            String::new(),
            true,
            None,
            None,
            PaintOrder::default(),
            ShapeRendering::default(),
            data,
            Transform::default(),
        )
    }

    pub(crate) fn new(
        id: String,
        visible: bool,
        fill: Option<Fill>,
        stroke: Option<Stroke>,
        paint_order: PaintOrder,
        rendering_mode: ShapeRendering,
        data: Arc<tiny_skia_path::Path>,
        abs_transform: Transform,
    ) -> Option<Self> {
        let bounding_box = data.compute_tight_bounds()?;
        let stroke_bounding_box =
            Path::calculate_stroke_bbox(stroke.as_ref(), &data).unwrap_or(bounding_box);

        let abs_bounding_box: Rect;
        let abs_stroke_bounding_box: Rect;
        if abs_transform.has_skew() {
            // TODO: avoid re-alloc
            let path2 = data.as_ref().clone();
            let path2 = path2.transform(abs_transform)?;
            abs_bounding_box = path2.compute_tight_bounds()?;
            abs_stroke_bounding_box =
                Path::calculate_stroke_bbox(stroke.as_ref(), &path2).unwrap_or(abs_bounding_box);
        } else {
            // A transform without a skew can be performed just on a bbox.
            abs_bounding_box = bounding_box.transform(abs_transform)?;
            abs_stroke_bounding_box = stroke_bounding_box.transform(abs_transform)?;
        }

        Some(Path {
            id,
            visible,
            fill,
            stroke,
            paint_order,
            rendering_mode,
            data,
            abs_transform,
            bounding_box,
            abs_bounding_box,
            stroke_bounding_box,
            abs_stroke_bounding_box,
        })
    }

    /// Element's ID.
    ///
    /// Taken from the SVG itself.
    /// Isn't automatically generated.
    /// Can be empty.
    pub fn id(&self) -> &str {
        &self.id
    }

    /// Element visibility.
    pub fn is_visible(&self) -> bool {
        self.visible
    }

    /// Fill style.
    pub fn fill(&self) -> Option<&Fill> {
        self.fill.as_ref()
    }

    /// Stroke style.
    pub fn stroke(&self) -> Option<&Stroke> {
        self.stroke.as_ref()
    }

    /// Fill and stroke paint order.
    ///
    /// Since markers will be replaced with regular nodes automatically,
    /// `usvg` doesn't provide the `markers` order type. It's was already done.
    ///
    /// `paint-order` in SVG.
    pub fn paint_order(&self) -> PaintOrder {
        self.paint_order
    }

    /// Rendering mode.
    ///
    /// `shape-rendering` in SVG.
    pub fn rendering_mode(&self) -> ShapeRendering {
        self.rendering_mode
    }

    // TODO: find a better name
    /// Segments list.
    ///
    /// All segments are in absolute coordinates.
    pub fn data(&self) -> &tiny_skia_path::Path {
        self.data.as_ref()
    }

    /// Element's absolute transform.
    ///
    /// Contains all ancestors transforms including elements's transform.
    ///
    /// Note that this is not the relative transform present in SVG.
    /// The SVG one would be set only on groups.
    pub fn abs_transform(&self) -> Transform {
        self.abs_transform
    }

    /// Element's object bounding box.
    ///
    /// `objectBoundingBox` in SVG terms. Meaning it doesn't affected by parent transforms.
    pub fn bounding_box(&self) -> Rect {
        self.bounding_box
    }

    /// Element's bounding box in canvas coordinates.
    ///
    /// `userSpaceOnUse` in SVG terms.
    pub fn abs_bounding_box(&self) -> Rect {
        self.abs_bounding_box
    }

    /// Element's object bounding box including stroke.
    ///
    /// Will have the same value as `bounding_box` when path has no stroke.
    pub fn stroke_bounding_box(&self) -> Rect {
        self.stroke_bounding_box
    }

    /// Element's bounding box including stroke in canvas coordinates.
    ///
    /// Will have the same value as `abs_bounding_box` when path has no stroke.
    pub fn abs_stroke_bounding_box(&self) -> Rect {
        self.abs_stroke_bounding_box
    }

    fn calculate_stroke_bbox(stroke: Option<&Stroke>, path: &tiny_skia_path::Path) -> Option<Rect> {
        let mut stroke = stroke?.to_tiny_skia();
        // According to the spec, dash should not be accounted during bbox calculation.
        stroke.dash = None;

        // TODO: avoid for round and bevel caps

        // Expensive, but there is not much we can do about it.
        if let Some(stroked_path) = path.stroke(&stroke, 1.0) {
            return stroked_path.compute_tight_bounds();
        }

        None
    }

    fn subroots(&self, f: &mut dyn FnMut(&Group)) {
        if let Some(Paint::Pattern(ref patt)) = self.fill.as_ref().map(|f| &f.paint) {
            f(patt.root());
        }
        if let Some(Paint::Pattern(ref patt)) = self.stroke.as_ref().map(|f| &f.paint) {
            f(patt.root());
        }
    }
}

/// An embedded image kind.
#[derive(Clone)]
pub enum ImageKind {
    /// A reference to raw JPEG data. Should be decoded by the caller.
    JPEG(Arc<Vec<u8>>),
    /// A reference to raw PNG data. Should be decoded by the caller.
    PNG(Arc<Vec<u8>>),
    /// A reference to raw GIF data. Should be decoded by the caller.
    GIF(Arc<Vec<u8>>),
    /// A reference to raw WebP data. Should be decoded by the caller.
    WEBP(Arc<Vec<u8>>),
    /// A preprocessed SVG tree. Can be rendered as is.
    SVG(Tree),
}

impl ImageKind {
    pub(crate) fn actual_size(&self) -> Option<Size> {
        match self {
            ImageKind::JPEG(ref data)
            | ImageKind::PNG(ref data)
            | ImageKind::GIF(ref data)
            | ImageKind::WEBP(ref data) => imagesize::blob_size(data)
                .ok()
                .and_then(|size| Size::from_wh(size.width as f32, size.height as f32))
                .log_none(|| log::warn!("Image has an invalid size. Skipped.")),
            ImageKind::SVG(ref svg) => Some(svg.size),
        }
    }
}

impl std::fmt::Debug for ImageKind {
    fn fmt(&self, f: &mut std::fmt::Formatter) -> std::fmt::Result {
        match self {
            ImageKind::JPEG(_) => f.write_str("ImageKind::JPEG(..)"),
            ImageKind::PNG(_) => f.write_str("ImageKind::PNG(..)"),
            ImageKind::GIF(_) => f.write_str("ImageKind::GIF(..)"),
            ImageKind::WEBP(_) => f.write_str("ImageKind::WEBP(..)"),
            ImageKind::SVG(_) => f.write_str("ImageKind::SVG(..)"),
        }
    }
}

/// A raster image element.
///
/// `image` element in SVG.
#[derive(Clone, Debug)]
pub struct Image {
    pub(crate) id: String,
    pub(crate) visible: bool,
    pub(crate) size: Size,
    pub(crate) rendering_mode: ImageRendering,
    pub(crate) kind: ImageKind,
    pub(crate) abs_transform: Transform,
    pub(crate) abs_bounding_box: NonZeroRect,
}

impl Image {
    /// Element's ID.
    ///
    /// Taken from the SVG itself.
    /// Isn't automatically generated.
    /// Can be empty.
    pub fn id(&self) -> &str {
        &self.id
    }

    /// Element visibility.
    pub fn is_visible(&self) -> bool {
        self.visible
    }

    /// The actual image size.
    ///
    /// This is not `width` and `height` attributes,
    /// but rather the actual PNG/JPEG/GIF/SVG image size.
    pub fn size(&self) -> Size {
        self.size
    }

    /// Rendering mode.
    ///
    /// `image-rendering` in SVG.
    pub fn rendering_mode(&self) -> ImageRendering {
        self.rendering_mode
    }

    /// Image data.
    pub fn kind(&self) -> &ImageKind {
        &self.kind
    }

    /// Element's absolute transform.
    ///
    /// Contains all ancestors transforms including elements's transform.
    ///
    /// Note that this is not the relative transform present in SVG.
    /// The SVG one would be set only on groups.
    pub fn abs_transform(&self) -> Transform {
        self.abs_transform
    }

    /// Element's object bounding box.
    ///
    /// `objectBoundingBox` in SVG terms. Meaning it doesn't affected by parent transforms.
    pub fn bounding_box(&self) -> Rect {
        self.size.to_rect(0.0, 0.0).unwrap()
    }

    /// Element's bounding box in canvas coordinates.
    ///
    /// `userSpaceOnUse` in SVG terms.
    pub fn abs_bounding_box(&self) -> Rect {
        self.abs_bounding_box.to_rect()
    }

    fn subroots(&self, f: &mut dyn FnMut(&Group)) {
        if let ImageKind::SVG(ref tree) = self.kind {
            f(&tree.root);
        }
    }
}

/// A nodes tree container.
#[allow(missing_debug_implementations)]
#[derive(Clone, Debug)]
pub struct Tree {
    pub(crate) size: Size,
    pub(crate) root: Group,
    pub(crate) linear_gradients: Vec<Arc<LinearGradient>>,
    pub(crate) radial_gradients: Vec<Arc<RadialGradient>>,
    pub(crate) patterns: Vec<Arc<Pattern>>,
    pub(crate) clip_paths: Vec<Arc<ClipPath>>,
    pub(crate) masks: Vec<Arc<Mask>>,
    pub(crate) filters: Vec<Arc<filter::Filter>>,
    #[cfg(feature = "text")]
    pub(crate) fontdb: Arc<fontdb::Database>,
}

impl Tree {
    /// Image size.
    ///
    /// Size of an image that should be created to fit the SVG.
    ///
    /// `width` and `height` in SVG.
    pub fn size(&self) -> Size {
        self.size
    }

    /// The root element of the SVG tree.
    pub fn root(&self) -> &Group {
        &self.root
    }

    /// Returns a renderable node by ID.
    ///
    /// If an empty ID is provided, than this method will always return `None`.
    pub fn node_by_id(&self, id: &str) -> Option<&Node> {
        if id.is_empty() {
            return None;
        }

        node_by_id(&self.root, id)
    }

    /// Checks if the current tree has any text nodes.
    pub fn has_text_nodes(&self) -> bool {
        has_text_nodes(&self.root)
    }

<<<<<<< HEAD
    /// Checks if the current tree has any defs
=======
    /// Checks if the current tree has any `defs` nodes.
>>>>>>> efa3388f
    pub fn has_defs_nodes(&self) -> bool {
        !self.linear_gradients().is_empty()
            || !self.radial_gradients().is_empty()
            || !self.patterns().is_empty()
            || !self.filters().is_empty()
            || !self.clip_paths().is_empty()
            || !self.masks().is_empty()
    }

    /// Returns a list of all unique [`LinearGradient`]s in the tree.
    pub fn linear_gradients(&self) -> &[Arc<LinearGradient>] {
        &self.linear_gradients
    }

    /// Returns a list of all unique [`RadialGradient`]s in the tree.
    pub fn radial_gradients(&self) -> &[Arc<RadialGradient>] {
        &self.radial_gradients
    }

    /// Returns a list of all unique [`Pattern`]s in the tree.
    pub fn patterns(&self) -> &[Arc<Pattern>] {
        &self.patterns
    }

    /// Returns a list of all unique [`ClipPath`]s in the tree.
    pub fn clip_paths(&self) -> &[Arc<ClipPath>] {
        &self.clip_paths
    }

    /// Returns a list of all unique [`Mask`]s in the tree.
    pub fn masks(&self) -> &[Arc<Mask>] {
        &self.masks
    }

    /// Returns a list of all unique [`Filter`](filter::Filter)s in the tree.
    pub fn filters(&self) -> &[Arc<filter::Filter>] {
        &self.filters
    }

    /// Returns the font database that applies to all text nodes in the tree.
    #[cfg(feature = "text")]
    pub fn fontdb(&self) -> &Arc<fontdb::Database> {
        &self.fontdb
    }

    pub(crate) fn collect_paint_servers(&mut self) {
        loop_over_paint_servers(&self.root, &mut |paint| match paint {
            Paint::Color(_) => {}
            Paint::LinearGradient(lg) => {
                if !self
                    .linear_gradients
                    .iter()
                    .any(|other| Arc::ptr_eq(lg, other))
                {
                    self.linear_gradients.push(lg.clone());
                }
            }
            Paint::RadialGradient(rg) => {
                if !self
                    .radial_gradients
                    .iter()
                    .any(|other| Arc::ptr_eq(rg, other))
                {
                    self.radial_gradients.push(rg.clone());
                }
            }
            Paint::Pattern(patt) => {
                if !self.patterns.iter().any(|other| Arc::ptr_eq(patt, other)) {
                    self.patterns.push(patt.clone());
                }
            }
        });
    }
}

fn node_by_id<'a>(parent: &'a Group, id: &str) -> Option<&'a Node> {
    for child in &parent.children {
        if child.id() == id {
            return Some(child);
        }

        if let Node::Group(ref g) = child {
            if let Some(n) = node_by_id(g, id) {
                return Some(n);
            }
        }
    }

    None
}

fn has_text_nodes(root: &Group) -> bool {
    for node in &root.children {
        if let Node::Text(_) = node {
            return true;
        }

        let mut has_text = false;

        if let Node::Image(ref image) = node {
            if let ImageKind::SVG(ref tree) = image.kind {
                if has_text_nodes(&tree.root) {
                    has_text = true;
                }
            }
        }

        node.subroots(|subroot| has_text |= has_text_nodes(subroot));

        if has_text {
            return true;
        }
    }

    false
}

fn loop_over_paint_servers(parent: &Group, f: &mut dyn FnMut(&Paint)) {
    fn push(paint: Option<&Paint>, f: &mut dyn FnMut(&Paint)) {
        if let Some(paint) = paint {
            f(paint);
        }
    }

    for node in &parent.children {
        match node {
            Node::Group(ref group) => loop_over_paint_servers(group, f),
            Node::Path(ref path) => {
                push(path.fill.as_ref().map(|f| &f.paint), f);
                push(path.stroke.as_ref().map(|f| &f.paint), f);
            }
            Node::Image(_) => {}
            // Flattened text would be used instead.
            Node::Text(_) => {}
        }

        node.subroots(|subroot| loop_over_paint_servers(subroot, f));
    }
}

impl Group {
    pub(crate) fn collect_clip_paths(&self, clip_paths: &mut Vec<Arc<ClipPath>>) {
        for node in self.children() {
            if let Node::Group(ref g) = node {
                if let Some(ref clip) = g.clip_path {
                    if !clip_paths.iter().any(|other| Arc::ptr_eq(clip, other)) {
                        clip_paths.push(clip.clone());
                    }

                    if let Some(ref sub_clip) = clip.clip_path {
                        if !clip_paths.iter().any(|other| Arc::ptr_eq(sub_clip, other)) {
                            clip_paths.push(sub_clip.clone());
                        }
                    }
                }
            }

            node.subroots(|subroot| subroot.collect_clip_paths(clip_paths));

            if let Node::Group(ref g) = node {
                g.collect_clip_paths(clip_paths);
            }
        }
    }

    pub(crate) fn collect_masks(&self, masks: &mut Vec<Arc<Mask>>) {
        for node in self.children() {
            if let Node::Group(ref g) = node {
                if let Some(ref mask) = g.mask {
                    if !masks.iter().any(|other| Arc::ptr_eq(mask, other)) {
                        masks.push(mask.clone());
                    }

                    if let Some(ref sub_mask) = mask.mask {
                        if !masks.iter().any(|other| Arc::ptr_eq(sub_mask, other)) {
                            masks.push(sub_mask.clone());
                        }
                    }
                }
            }

            node.subroots(|subroot| subroot.collect_masks(masks));

            if let Node::Group(ref g) = node {
                g.collect_masks(masks);
            }
        }
    }

    pub(crate) fn collect_filters(&self, filters: &mut Vec<Arc<filter::Filter>>) {
        for node in self.children() {
            if let Node::Group(ref g) = node {
                for filter in g.filters() {
                    if !filters.iter().any(|other| Arc::ptr_eq(filter, other)) {
                        filters.push(filter.clone());
                    }
                }
            }

            node.subroots(|subroot| subroot.collect_filters(filters));

            if let Node::Group(ref g) = node {
                g.collect_filters(filters);
            }
        }
    }

    pub(crate) fn calculate_object_bbox(&mut self) -> Option<NonZeroRect> {
        let mut bbox = BBox::default();
        for child in &self.children {
            let mut c_bbox = child.bounding_box();
            if let Node::Group(ref group) = child {
                if let Some(r) = c_bbox.transform(group.transform) {
                    c_bbox = r;
                }
            }

            bbox = bbox.expand(c_bbox);
        }

        bbox.to_non_zero_rect()
    }

    pub(crate) fn calculate_bounding_boxes(&mut self) -> Option<()> {
        let mut bbox = BBox::default();
        let mut abs_bbox = BBox::default();
        let mut stroke_bbox = BBox::default();
        let mut abs_stroke_bbox = BBox::default();
        let mut layer_bbox = BBox::default();
        for child in &self.children {
            {
                let mut c_bbox = child.bounding_box();
                if let Node::Group(ref group) = child {
                    if let Some(r) = c_bbox.transform(group.transform) {
                        c_bbox = r;
                    }
                }

                bbox = bbox.expand(c_bbox);
            }

            abs_bbox = abs_bbox.expand(child.abs_bounding_box());

            {
                let mut c_bbox = child.stroke_bounding_box();
                if let Node::Group(ref group) = child {
                    if let Some(r) = c_bbox.transform(group.transform) {
                        c_bbox = r;
                    }
                }

                stroke_bbox = stroke_bbox.expand(c_bbox);
            }

            abs_stroke_bbox = abs_stroke_bbox.expand(child.abs_stroke_bounding_box());

            if let Node::Group(ref group) = child {
                let r = group.layer_bounding_box;
                if let Some(r) = r.transform(group.transform) {
                    layer_bbox = layer_bbox.expand(r);
                }
            } else {
                // Not a group - no need to transform.
                layer_bbox = layer_bbox.expand(child.stroke_bounding_box());
            }
        }

        // `bbox` can be None for empty groups, but we still have to
        // calculate `layer_bounding_box after` it.
        if let Some(bbox) = bbox.to_rect() {
            self.bounding_box = bbox;
            self.abs_bounding_box = abs_bbox.to_rect()?;
            self.stroke_bounding_box = stroke_bbox.to_rect()?;
            self.abs_stroke_bounding_box = abs_stroke_bbox.to_rect()?;
        }

        // Filter bbox has a higher priority than layers bbox.
        if let Some(filter_bbox) = self.filters_bounding_box() {
            self.layer_bounding_box = filter_bbox;
        } else {
            self.layer_bounding_box = layer_bbox.to_non_zero_rect()?;
        }

        self.abs_layer_bounding_box = self.layer_bounding_box.transform(self.abs_transform)?;

        Some(())
    }
}<|MERGE_RESOLUTION|>--- conflicted
+++ resolved
@@ -1594,11 +1594,7 @@
         has_text_nodes(&self.root)
     }
 
-<<<<<<< HEAD
-    /// Checks if the current tree has any defs
-=======
     /// Checks if the current tree has any `defs` nodes.
->>>>>>> efa3388f
     pub fn has_defs_nodes(&self) -> bool {
         !self.linear_gradients().is_empty()
             || !self.radial_gradients().is_empty()
