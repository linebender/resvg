--- conflicted
+++ resolved
@@ -22,13 +22,8 @@
 log = "0.4"
 pico-args = { version = "0.5", features = ["eq-separator"] }
 strict-num = "0.1.1"
-<<<<<<< HEAD
-svgtypes = "0.15.2"
+svgtypes = "0.15.3"
 tiny-skia-path = { git = "https://github.com/linebender/tiny-skia", rev = "68b198a" }
-=======
-svgtypes = "0.15.3"
-tiny-skia-path = "0.11.4"
->>>>>>> 881ed7be
 xmlwriter = "0.1"
 
 # parser
