--- conflicted
+++ resolved
@@ -625,14 +625,10 @@
     // ancestors (i.e. tspans) until we find the text decoration declared. If not, we will
     // stop at latest at the text node, and use its fill/stroke.
     let mut gen_style = |text_decoration: &str| {
-<<<<<<< HEAD
-        if !tspan.ancestors().any(|n| find_decoration(n, text_decoration)) {
-=======
         if !tspan
             .ancestors()
             .any(|n| find_decoration(n, text_decoration))
         {
->>>>>>> 9101f30a
             return None;
         }
 
@@ -641,13 +637,8 @@
 
         for node in tspan.ancestors() {
             if find_decoration(node, text_decoration) || node.tag_name() == Some(EId::Text) {
-<<<<<<< HEAD
-                fill_node = fill_node.map_or(Some(node), |n| Some(n));
-                stroke_node = stroke_node.map_or(Some(node), |n| Some(n));
-=======
                 fill_node = fill_node.map_or(Some(node), Some);
                 stroke_node = stroke_node.map_or(Some(node), Some);
->>>>>>> 9101f30a
                 break;
             }
         }
