--- conflicted
+++ resolved
@@ -21,15 +21,9 @@
 pico-args = { version = "0.5", features = ["eq-separator"] }
 png = { version = "0.17", optional = true }
 rgb = "0.8"
-<<<<<<< HEAD
-svgtypes = {git = "https://github.com/RazrFalcon/svgtypes"}
-tiny-skia = "0.11.2"
-usvg = { path = "../usvg", version = "0.36.0", default-features = false }
-=======
 svgtypes = "0.13"
 tiny-skia = "0.11.3"
 usvg = { path = "../usvg", version = "0.37.0", default-features = false }
->>>>>>> 701539c7
 
 [dev-dependencies]
 once_cell = "1.5"
