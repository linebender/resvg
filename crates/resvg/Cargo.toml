[package]
name = "resvg"
version = "0.45.1"
keywords = ["svg", "render", "raster"]
license.workspace = true
edition = "2021"
rust-version = "1.67.1"
description = "An SVG rendering library."
repository = "https://github.com/linebender/resvg"
exclude = ["tests"]
workspace = "../.."

[[bin]]
name = "resvg"
required-features = ["text", "system-fonts", "memmap-fonts"]

[dependencies]
gif = { version = "0.13", optional = true }
image-webp = { version = "0.2.0", optional = true }
log = "0.4"
pico-args = { version = "0.5", features = ["eq-separator"] }
rgb = "0.8"
<<<<<<< HEAD
svgtypes = "0.15.2"
tiny-skia = { git = "https://github.com/linebender/tiny-skia", rev = "68b198a" }
usvg = { path = "../usvg", version = "0.44.0", default-features = false }
=======
svgtypes = "0.15.3"
tiny-skia = "0.11.4"
usvg = { path = "../usvg", version = "0.45.1", default-features = false }
>>>>>>> 881ed7be
zune-jpeg = { version = "0.4", optional = true }

[dev-dependencies]
once_cell = "1.5"
png = "0.17"

[features]
default = ["text", "system-fonts", "memmap-fonts", "raster-images"]
# Enables SVG Text support.
# Adds around 400KiB to your binary.
text = ["usvg/text"]
# Enables system fonts loading (only for `text`).
system-fonts = ["usvg/system-fonts"]
# Enables font files memmaping for faster loading (only for `text`).
memmap-fonts = ["usvg/memmap-fonts"]
# Enables decoding and rendering of raster images.
# When disabled, `image` elements with SVG data will still be rendered.
# Adds around 200KiB to your binary.
raster-images = ["gif", "image-webp", "dep:zune-jpeg"]<|MERGE_RESOLUTION|>--- conflicted
+++ resolved
@@ -20,15 +20,9 @@
 log = "0.4"
 pico-args = { version = "0.5", features = ["eq-separator"] }
 rgb = "0.8"
-<<<<<<< HEAD
-svgtypes = "0.15.2"
+svgtypes = "0.15.3"
 tiny-skia = { git = "https://github.com/linebender/tiny-skia", rev = "68b198a" }
-usvg = { path = "../usvg", version = "0.44.0", default-features = false }
-=======
-svgtypes = "0.15.3"
-tiny-skia = "0.11.4"
 usvg = { path = "../usvg", version = "0.45.1", default-features = false }
->>>>>>> 881ed7be
 zune-jpeg = { version = "0.4", optional = true }
 
 [dev-dependencies]
