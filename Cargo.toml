[package]
name = "resvg"
version = "0.7.0"
authors = ["Evgeniy Reizner <razrfalcon@gmail.com>"]
keywords = ["svg", "render", "raster"]
license = "MPL-2.0"
edition = "2018"
description = "An SVG rendering library."
documentation = "https://docs.rs/resvg/"
repository = "https://github.com/RazrFalcon/resvg"
readme = "README.md"
categories = ["multimedia::images"]

[workspace]
members = [
    "capi",
    "tools/rendersvg",
    "tools/usvg",
    "usvg",
    "bindings/resvg-qt",
    "bindings/resvg-skia",
]

[badges]
travis-ci = { repository = "RazrFalcon/resvg" }

[dependencies]
log = "0.4"
rgb = "0.8"
usvg = { path = "usvg", version = "0.7" }
png = { version = "0.14.1", default-features = false }
jpeg-decoder = { version = "0.1.15", default-features = false }

# cairo backend
cairo-rs = { version = "0.7.1", default-features = false, features = ["png"], optional = true }

# qt backend
resvg-qt = { path = "bindings/resvg-qt", version = "0.7", optional = true }

# raqote backend
raqote = { version = "0.5.5", default-features = false, optional = true }

# skia backend
resvg-skia = { path = "bindings/resvg-skia", version = "0.7", optional = true }

# skia backend
skia-bindings = { git = "https://github.com/rust-skia/rust-skia", optional = true }
skia-safe = { git = "https://github.com/rust-skia/rust-skia", optional = true }

[features]
cairo-backend = ["cairo-rs"]
qt-backend = ["resvg-qt"]
<<<<<<< HEAD
skia-backend = ["skia-bindings", "skia-safe"]
=======
raqote-backend = ["raqote"]
skia-backend = ["resvg-skia"]
>>>>>>> 301750bc

[package.metadata.docs.rs]
all-features = true

[lib]
doctest = false<|MERGE_RESOLUTION|>--- conflicted
+++ resolved
@@ -43,19 +43,11 @@
 # skia backend
 resvg-skia = { path = "bindings/resvg-skia", version = "0.7", optional = true }
 
-# skia backend
-skia-bindings = { git = "https://github.com/rust-skia/rust-skia", optional = true }
-skia-safe = { git = "https://github.com/rust-skia/rust-skia", optional = true }
-
 [features]
 cairo-backend = ["cairo-rs"]
 qt-backend = ["resvg-qt"]
-<<<<<<< HEAD
-skia-backend = ["skia-bindings", "skia-safe"]
-=======
 raqote-backend = ["raqote"]
 skia-backend = ["resvg-skia"]
->>>>>>> 301750bc
 
 [package.metadata.docs.rs]
 all-features = true
