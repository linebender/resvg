--- conflicted
+++ resolved
@@ -10,11 +10,8 @@
 ### Added
 - [`harfbuzz`](https://github.com/harfbuzz/harfbuzz) dependency.
 - Nested `baseline-shift` support.
-<<<<<<< HEAD
 - (cairo-backend) `word-spacing` support.
-=======
 - (qt-api) `renderToImage`.
->>>>>>> 8245a683
 
 ### Changed
 - `baseline-shift` with `sub`, `super` and percent values calculation.
