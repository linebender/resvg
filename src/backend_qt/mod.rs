// This Source Code Form is subject to the terms of the Mozilla Public
// License, v. 2.0. If a copy of the MPL was not distributed with this
// file, You can obtain one at http://mozilla.org/MPL/2.0/.

//! Qt backend implementation.

use crate::qt;
use log::warn;

<<<<<<< HEAD
// self
use crate::prelude::*;
use crate::backend_utils::ConvTransform;
use crate::layers;
=======
use crate::{prelude::*, layers};
use crate::backend_utils::ConvTransform;
>>>>>>> 48a2a697


macro_rules! try_create_image {
    ($size:expr, $ret:expr) => {
        usvg::try_opt_warn_or!(
            qt::Image::new_rgba_premultiplied($size.width(), $size.height()),
            $ret,
            "Failed to create a {}x{} image.", $size.width(), $size.height()
        );
    };
}


mod clip_and_mask;
mod filter;
mod image;
mod path;
mod style;


type QtLayers = layers::Layers<qt::Image>;


impl ConvTransform<qt::Transform> for usvg::Transform {
    fn to_native(&self) -> qt::Transform {
        qt::Transform::new(self.a, self.b, self.c, self.d, self.e, self.f)
    }

    fn from_native(ts: &qt::Transform) -> Self {
        let d = ts.data();
        Self::new(d.0, d.1, d.2, d.3, d.4, d.5)
    }
}


/// Cairo backend handle.
#[derive(Clone, Copy)]
pub struct Backend;

impl Render for Backend {
    fn render_to_image(
        &self,
        tree: &usvg::Tree,
        opt: &Options,
    ) -> Option<Box<OutputImage>> {
        let img = render_to_image(tree, opt)?;
        Some(Box::new(img))
    }

    fn render_node_to_image(
        &self,
        node: &usvg::Node,
        opt: &Options,
    ) -> Option<Box<OutputImage>> {
        let img = render_node_to_image(node, opt)?;
        Some(Box::new(img))
    }

    fn calc_node_bbox(
        &self,
        node: &usvg::Node,
        opt: &Options,
    ) -> Option<Rect> {
        calc_node_bbox(node, opt)
    }
}

impl OutputImage for qt::Image {
    fn save(
        &self,
        path: &std::path::Path,
    ) -> bool {
        self.save(path.to_str().unwrap())
    }
}

/// Renders SVG to image.
pub fn render_to_image(
    tree: &usvg::Tree,
    opt: &Options,
) -> Option<qt::Image> {
    let (mut img, img_size) = create_root_image(tree.svg_node().size.to_screen_size(), opt)?;

    let mut painter = qt::Painter::new(&mut img);
    render_to_canvas(tree, opt, img_size, &mut painter);
    painter.end();

    Some(img)
}

/// Renders SVG node to image.
pub fn render_node_to_image(
    node: &usvg::Node,
    opt: &Options,
) -> Option<qt::Image> {
    let node_bbox = if let Some(bbox) = calc_node_bbox(node, opt) {
        bbox
    } else {
        warn!("Node '{}' has zero size.", node.id());
        return None;
    };

    let vbox = usvg::ViewBox {
        rect: node_bbox,
        aspect: usvg::AspectRatio::default(),
    };

    let (mut img, img_size) = create_root_image(node_bbox.size().to_screen_size(), opt)?;

    let mut painter = qt::Painter::new(&mut img);
    render_node_to_canvas(node, opt, vbox, img_size, &mut painter);
    painter.end();

    Some(img)
}

/// Renders SVG to canvas.
pub fn render_to_canvas(
    tree: &usvg::Tree,
    opt: &Options,
    img_size: ScreenSize,
    painter: &mut qt::Painter,
) {
    render_node_to_canvas(&tree.root(), opt, tree.svg_node().view_box, img_size, painter);
}

/// Renders SVG node to canvas.
pub fn render_node_to_canvas(
    node: &usvg::Node,
    opt: &Options,
    view_box: usvg::ViewBox,
    img_size: ScreenSize,
    painter: &mut qt::Painter,
) {
    let mut layers = create_layers(img_size, opt);

    apply_viewbox_transform(view_box, img_size, painter);

    let curr_ts = painter.get_transform();

    let mut ts = utils::abs_transform(node);
    ts.append(&node.transform());

    painter.apply_transform(&ts.to_native());
    render_node(node, opt, &mut layers, painter);
    painter.set_transform(&curr_ts);
}

fn create_root_image(
    size: ScreenSize,
    opt: &Options,
) -> Option<(qt::Image, ScreenSize)> {
    let img_size = utils::fit_to(size, opt.fit_to)?;

    let mut img = try_create_image!(img_size, None);

    // Fill background.
    if let Some(c) = opt.background {
        img.fill(c.red, c.green, c.blue, 255);
    } else {
        img.fill(0, 0, 0, 0);
    }
    img.set_dpi(opt.usvg.dpi);

    Some((img, img_size))
}

/// Applies viewbox transformation to the painter.
fn apply_viewbox_transform(
    view_box: usvg::ViewBox,
    img_size: ScreenSize,
    painter: &mut qt::Painter,
) {
    let ts = utils::view_box_to_transform(view_box.rect, view_box.aspect, img_size.to_size());
    painter.apply_transform(&ts.to_native());
}

fn render_node(
    node: &usvg::Node,
    opt: &Options,
    layers: &mut QtLayers,
    p: &mut qt::Painter,
) -> Option<Rect> {
    match *node.borrow() {
        usvg::NodeKind::Svg(_) => {
            Some(render_group(node, opt, layers, p))
        }
        usvg::NodeKind::Path(ref path) => {
            path::draw(&node.tree(), path, opt, p)
        }
        usvg::NodeKind::Image(ref img) => {
            Some(image::draw(img, opt, p))
        }
        usvg::NodeKind::Group(ref g) => {
            render_group_impl(node, g, opt, layers, p)
        }
        _ => None,
    }
}

fn render_group(
    parent: &usvg::Node,
    opt: &Options,
    layers: &mut QtLayers,
    p: &mut qt::Painter,
) -> Rect {
    let curr_ts = p.get_transform();
    let mut g_bbox = Rect::new_bbox();

    for node in parent.children() {
        p.apply_transform(&node.transform().to_native());

        let bbox = render_node(&node, opt, layers, p);
        if let Some(bbox) = bbox {
            if let Some(bbox) = bbox.transform(&node.transform()) {
                g_bbox = g_bbox.expand(bbox);
            }
        }

        // Revert transform.
        p.set_transform(&curr_ts);
    }

    g_bbox
}

fn render_group_impl(
    node: &usvg::Node,
    g: &usvg::Group,
    opt: &Options,
    layers: &mut QtLayers,
    p: &mut qt::Painter,
) -> Option<Rect> {
    let sub_img = layers.get()?;
    let mut sub_img = sub_img.borrow_mut();

    let curr_ts = p.get_transform();

    let bbox = {
        let mut sub_p = qt::Painter::new(&mut sub_img);
        sub_p.set_transform(&curr_ts);

        render_group(node, opt, layers, &mut sub_p)
    };

    if let Some(ref id) = g.filter {
        if let Some(filter_node) = node.tree().defs_by_id(id) {
            if let usvg::NodeKind::Filter(ref filter) = *filter_node.borrow() {
                let ts = usvg::Transform::from_native(&curr_ts);
                filter::apply(filter, bbox, &ts, opt, &mut sub_img);
            }
        }
    }

    if let Some(ref id) = g.clip_path {
        if let Some(clip_node) = node.tree().defs_by_id(id) {
            if let usvg::NodeKind::ClipPath(ref cp) = *clip_node.borrow() {
                let mut sub_p = qt::Painter::new(&mut sub_img);
                sub_p.set_transform(&curr_ts);

                clip_and_mask::clip(&clip_node, cp, opt, bbox, layers, &mut sub_p);
            }
        }
    }

    if let Some(ref id) = g.mask {
        if let Some(mask_node) = node.tree().defs_by_id(id) {
            if let usvg::NodeKind::Mask(ref mask) = *mask_node.borrow() {
                let mut sub_p = qt::Painter::new(&mut sub_img);
                sub_p.set_transform(&curr_ts);

                clip_and_mask::mask(&mask_node, mask, opt, bbox, layers, &mut sub_p);
            }
        }
    }

    if !g.opacity.is_default() {
        p.set_opacity(g.opacity.value());
    }

    let curr_ts = p.get_transform();
    p.set_transform(&qt::Transform::default());

    p.draw_image(0.0, 0.0, &sub_img);

    p.set_opacity(1.0);
    p.set_transform(&curr_ts);

    Some(bbox)
}

/// Calculates node's absolute bounding box.
///
/// Note: this method can be pretty expensive.
pub fn calc_node_bbox(
    node: &usvg::Node,
    opt: &Options,
) -> Option<Rect> {
    // Unwrap can't fail, because `None` will be returned only on OOM,
    // and we cannot hit it with a such small image.
    let mut img = qt::Image::new_rgba_premultiplied(1, 1).unwrap();
    img.set_dpi(opt.usvg.dpi);
    let mut p = qt::Painter::new(&mut img);

    let abs_ts = utils::abs_transform(node);
    _calc_node_bbox(node, opt, abs_ts, &mut p)
}

fn _calc_node_bbox(
    node: &usvg::Node,
    opt: &Options,
    ts: usvg::Transform,
    p: &mut qt::Painter,
) -> Option<Rect> {
    let mut ts2 = ts;
    ts2.append(&node.transform());

    match *node.borrow() {
        usvg::NodeKind::Path(ref path) => {
            utils::path_bbox(&path.segments, path.stroke.as_ref(), Some(ts2))
        }
        usvg::NodeKind::Image(ref img) => {
            let segments = utils::rect_to_path(img.view_box.rect);
            utils::path_bbox(&segments, None, Some(ts2))
        }
        usvg::NodeKind::Group(_) => {
            let mut bbox = Rect::new_bbox();

            for child in node.children() {
                if let Some(c_bbox) = _calc_node_bbox(&child, opt, ts2, p) {
                    bbox = bbox.expand(c_bbox);
                }
            }

            Some(bbox)
        }
        _ => None,
    }
}

fn create_layers(
    img_size: ScreenSize,
    opt: &Options,
) -> QtLayers {
    layers::Layers::new(img_size, opt.usvg.dpi, create_subimage, clear_image)
}

fn create_subimage(
    size: ScreenSize,
    dpi: f64,
) -> Option<qt::Image> {
    let mut img = try_create_image!(size, None);

    img.fill(0, 0, 0, 0);
    img.set_dpi(dpi);

    Some(img)
}

fn clear_image(img: &mut qt::Image) {
    img.fill(0, 0, 0, 0);
}<|MERGE_RESOLUTION|>--- conflicted
+++ resolved
@@ -7,15 +7,8 @@
 use crate::qt;
 use log::warn;
 
-<<<<<<< HEAD
-// self
-use crate::prelude::*;
-use crate::backend_utils::ConvTransform;
-use crate::layers;
-=======
 use crate::{prelude::*, layers};
 use crate::backend_utils::ConvTransform;
->>>>>>> 48a2a697
 
 
 macro_rules! try_create_image {
